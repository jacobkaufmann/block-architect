--- conflicted
+++ resolved
@@ -15,7 +15,7 @@
     signers::{LocalWallet, Signer},
     types::{
         transaction::{
-            eip1559::Eip1559TransactionRequest, eip2718::TypedTransaction, eip2930::AccessList,
+            eip1559::Eip1559TransactionRequest, eip2718::TypedTransaction, eip2930::AccessList as EthersAccessList,
         },
         Bytes as EthersBytes, NameOrAddress,
     },
@@ -28,13 +28,8 @@
 };
 use reth_primitives::{
     constants::{BEACON_NONCE, EMPTY_OMMER_ROOT},
-<<<<<<< HEAD
-    proofs, AccessList, Address, Block, BlockNumber, ChainSpec, Header, Receipt, SealedBlock,
-    SealedHeader, TransactionSigned, U256,
-=======
-    proofs, Block, BlockNumber, Bytes, ChainSpec, Header, IntoRecoveredTransaction, Receipt,
+    proofs, AccessList, Address, Block, BlockNumber, Bytes, ChainSpec, Header, IntoRecoveredTransaction, Receipt,
     SealedHeader, TransactionSigned, TransactionSignedEcRecovered, U256,
->>>>>>> f35be31c
 };
 use reth_provider::{
     BlockReaderIdExt, CanonStateNotification, PostState, StateProvider, StateProviderFactory,
@@ -49,12 +44,8 @@
     into_reth_log,
     revm::{
         db::{CacheDB, DatabaseRef},
-<<<<<<< HEAD
         precompile::{Precompiles, SpecId as PrecompileSpecId},
-        primitives::{result::InvalidTransaction, BlockEnv, CfgEnv, Env, ResultAndState},
-=======
         primitives::{BlockEnv, CfgEnv, EVMError, Env, InvalidTransaction, ResultAndState, B160},
->>>>>>> f35be31c
         EVM,
     },
 };
@@ -808,12 +799,8 @@
 
 #[derive(Clone, Debug)]
 struct Execution {
-<<<<<<< HEAD
-    post_state: PostState,
     #[allow(dead_code)]
     access_list: AccessList,
-=======
->>>>>>> f35be31c
     cumulative_gas_used: u64,
     coinbase_payment: U256,
 }
@@ -832,15 +819,11 @@
 {
     let block_num = block_env.number.to::<u64>();
 
-<<<<<<< HEAD
-    let mut total_fees = U256::ZERO;
     let mut inspector = AccessListInspector::default();
-    let mut post_state = PostState::default();
-=======
+
     // determine the initial balance of the account at the coinbase address
     let coinbase_acct = db.basic(block_env.coinbase).map_err(EVMError::Database)?;
     let initial_coinbase_balance = coinbase_acct.map_or(U256::ZERO, |acct| acct.balance);
->>>>>>> f35be31c
 
     for tx in txs {
         // construct EVM
@@ -854,16 +837,8 @@
         evm.database(&mut *db);
 
         // execute transaction
-<<<<<<< HEAD
-        //
-        // TODO: add bound to DB error associated type so that we can use "?". for ease of testing
-        // with `revm::db::EmptyDB`, we currently do not have the bound.
         let ResultAndState { result, state } = evm
-            .inspect(&mut inspector)
-            .map_err(|err| PayloadBuilderError::Internal(RethError::Custom(format!("{err:?}"))))?;
-=======
-        let ResultAndState { result, state } = evm.transact()?;
->>>>>>> f35be31c
+            .inspect(&mut inspector)?;
 
         // commit changes to DB and post state
         commit_state_changes(db, post_state, block_num, state, true);
@@ -881,7 +856,6 @@
         );
     }
 
-<<<<<<< HEAD
     // remove any precompiles from access list
     let mut access_list = inspector.into_access_list();
     let precompiles = precompiles(cfg_env);
@@ -889,16 +863,11 @@
         .0
         .retain(|item| !precompiles.contains(&item.address));
 
-    Ok(Execution {
-        post_state,
-        access_list,
-=======
-    // compute the coinbase payment
     let coinbase_payment =
         compute_coinbase_payment(&block_env.coinbase, initial_coinbase_balance, post_state);
 
     Ok(Execution {
->>>>>>> f35be31c
+        access_list,
         cumulative_gas_used,
         coinbase_payment,
     })
@@ -940,7 +909,7 @@
         .max_priority_fee_per_gas(0)
         .value(amount)
         .data(EthersBytes::default())
-        .access_list(AccessList::default())
+        .access_list(EthersAccessList::default())
         .nonce(nonce)
         .chain_id(chain_id);
     let tx = TypedTransaction::Eip1559(tx);
@@ -966,13 +935,8 @@
     use ethers::{
         signers::{LocalWallet, Signer},
         types::{
-<<<<<<< HEAD
-            transaction::{eip2718::TypedTransaction, eip2930::AccessList},
-            Bytes as EthersBytes, Eip1559TransactionRequest,
-=======
-            transaction::eip2718::TypedTransaction, Eip1559TransactionRequest, NameOrAddress,
+            transaction::{eip2718::TypedTransaction}, Eip1559TransactionRequest, NameOrAddress,
             H160 as EthersAddress,
->>>>>>> f35be31c
         },
     };
     use reth_primitives::{Address, Bytes, TxType};
@@ -1054,26 +1018,6 @@
         let max_fee = block_env.basefee.to::<u64>() + max_priority_fee;
 
         // construct the transfer transaction for execution
-<<<<<<< HEAD
-        let tx = Eip1559TransactionRequest::new()
-            .from(sender_wallet.address())
-            .to(receiver_wallet.address())
-            .gas(tx_gas_limit)
-            .max_fee_per_gas(max_fee)
-            .max_priority_fee_per_gas(max_priority_fee)
-            .value(transfer_amount)
-            .data(EthersBytes::default())
-            .access_list(AccessList::default())
-            .nonce(sender_nonce)
-            .chain_id(cfg_env.chain_id.to::<u64>());
-        let tx = TypedTransaction::Eip1559(tx);
-        let signature = sender_wallet
-            .sign_transaction_sync(&tx)
-            .expect("can sign tx");
-        let tx_encoded = tx.rlp_signed(&signature);
-        let tx = TransactionSigned::decode_enveloped(Bytes::from(tx_encoded.as_ref()))
-            .expect("can decode tx");
-=======
         let transfer_tx = tx(
             &sender_wallet,
             receiver_wallet.address(),
@@ -1083,7 +1027,6 @@
             transfer_amount,
             sender_nonce,
         );
->>>>>>> f35be31c
 
         // execute the transfer transaction
         let execution = execute(
@@ -1096,11 +1039,7 @@
         )
         .expect("execution doesn't fail");
         let Execution {
-<<<<<<< HEAD
-            post_state,
             access_list,
-=======
->>>>>>> f35be31c
             cumulative_gas_used,
             coinbase_payment,
         } = execution;
@@ -1211,6 +1150,7 @@
         let Execution {
             coinbase_payment,
             cumulative_gas_used,
+            ..
         } = execution;
 
         // check coinbase payment
