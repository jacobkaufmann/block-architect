--- conflicted
+++ resolved
@@ -163,11 +163,8 @@
     parent: Arc<SealedHeader>,
     chain: Arc<ChainSpec>,
     deadline: Pin<Box<Sleep>>,
-<<<<<<< HEAD
+    interval: Interval,
     cancel: Cancel,
-=======
-    interval: Interval,
->>>>>>> 23dd78e8
     client: Arc<Client>,
     pool: Arc<Pool>,
     bundles: HashMap<BundleId, BundleCompact>,
@@ -178,14 +175,9 @@
 }
 
 impl<Client, Pool> Job<Client, Pool> {
-    #[allow(clippy::too_many_arguments)]
     fn new<I: IntoIterator<Item = Bundle>>(
         config: JobConfig,
-<<<<<<< HEAD
-        deadline: Pin<Box<Sleep>>,
         cancel: Cancel,
-=======
->>>>>>> 23dd78e8
         client: Arc<Client>,
         pool: Arc<Pool>,
         bundles: I,
@@ -207,11 +199,8 @@
             parent: config.parent,
             chain: config.chain,
             deadline,
-<<<<<<< HEAD
+            interval,
             cancel,
-=======
-            interval,
->>>>>>> 23dd78e8
             client,
             pool,
             bundles,
@@ -231,12 +220,6 @@
     type Output = Result<(), PayloadBuilderError>;
 
     fn poll(self: Pin<&mut Self>, cx: &mut Context<'_>) -> Poll<Self::Output> {
-<<<<<<< HEAD
-        let config = self.config.clone();
-        let payload_id = config.attributes.inner.payload_id();
-
-=======
->>>>>>> 23dd78e8
         let this = self.get_mut();
 
         // check whether the job was cancelled
@@ -315,6 +298,7 @@
         }
 
         // poll all pending payloads
+        let payload_id = this.attributes.inner.payload_id();
         while let Some(mut pending) = this.pending_payloads.pop_front() {
             match pending.poll_unpin(cx) {
                 Poll::Ready(payload) => {
@@ -427,12 +411,8 @@
 #[derive(Clone, Debug)]
 pub struct BuilderConfig {
     pub deadline: Duration,
-<<<<<<< HEAD
+    pub interval: Duration,
     pub extra_data: Bytes,
-=======
-    pub interval: Duration,
-    pub extra_data: u128,
->>>>>>> 23dd78e8
     pub wallet: LocalWallet,
 }
 
@@ -586,12 +566,8 @@
             interval: self.interval,
         };
 
-<<<<<<< HEAD
-        let deadline = Box::pin(sleep(self.deadline));
         let cancel = Cancel::default();
 
-=======
->>>>>>> 23dd78e8
         // collect eligible bundles from the pool
         //
         // NOTE: it may make more sense to use `attributes.timestamp` here in call to `eligible`
@@ -611,11 +587,7 @@
 
         Ok(Job::new(
             config,
-<<<<<<< HEAD
-            deadline,
             cancel,
-=======
->>>>>>> 23dd78e8
             Arc::clone(&self.client),
             Arc::clone(&self.pool),
             bundles,
