--- conflicted
+++ resolved
@@ -24,13 +24,8 @@
 };
 use reth_primitives::{
     constants::{BEACON_NONCE, EMPTY_OMMER_ROOT},
-<<<<<<< HEAD
-    proofs, Block, BlockNumber, Bytes, ChainSpec, Header, Receipt, SealedBlock, SealedHeader,
-    TransactionSigned, TransactionSignedEcRecovered, U256,
-=======
-    proofs, Block, BlockNumber, ChainSpec, Header, IntoRecoveredTransaction, Receipt, SealedBlock,
-    SealedHeader, TransactionSigned, TransactionSignedEcRecovered, U256,
->>>>>>> d7fd5826
+    proofs, Block, BlockNumber, Bytes, ChainSpec, Header, IntoRecoveredTransaction, Receipt,
+    SealedBlock, SealedHeader, TransactionSigned, TransactionSignedEcRecovered, U256,
 };
 use reth_provider::{
     BlockReaderIdExt, CanonStateNotification, PostState, StateProvider, StateProviderFactory,
@@ -350,24 +345,17 @@
     }
 }
 
-<<<<<<< HEAD
 #[derive(Clone, Debug)]
 pub struct BuilderConfig {
     pub extra_data: u128,
     pub wallet: LocalWallet,
 }
 
-pub struct Builder<Client> {
+pub struct Builder<Client, Pool> {
     config: BuilderConfig,
     chain: Arc<ChainSpec>,
     client: Arc<Client>,
-=======
-pub struct Builder<Client, Pool> {
-    chain: Arc<ChainSpec>,
-    client: Arc<Client>,
     pool: Arc<Pool>,
-    extra_data: u128,
->>>>>>> d7fd5826
     bundle_pool: Arc<Mutex<BundlePool>>,
     incoming: broadcast::Sender<(BundleId, BlockNumber, BundleCompact)>,
     invalidated: broadcast::Sender<BundleId>,
@@ -378,11 +366,7 @@
     Client: StateProviderFactory + Unpin,
     Pool: TransactionPool + Unpin,
 {
-<<<<<<< HEAD
-    pub fn new(config: BuilderConfig, chain: ChainSpec, client: Client) -> Self {
-=======
-    pub fn new(chain: ChainSpec, extra_data: u128, client: Client, pool: Pool) -> Self {
->>>>>>> d7fd5826
+    pub fn new(config: BuilderConfig, chain: ChainSpec, client: Client, pool: Pool) -> Self {
         let chain = Arc::new(chain);
         let client = Arc::new(client);
         let pool = Arc::new(pool);
@@ -396,11 +380,7 @@
             config,
             chain,
             client,
-<<<<<<< HEAD
-=======
             pool,
-            extra_data,
->>>>>>> d7fd5826
             bundle_pool,
             incoming,
             invalidated,
@@ -564,17 +544,13 @@
         .attributes
         .inner
         .cfg_and_block_env(&config.chain, &config.parent);
-<<<<<<< HEAD
 
     // mark the builder as the coinbase in the block env
     block_env.coinbase = config.attributes.wallet.address().into();
 
-=======
     let block_num = block_env.number.to::<u64>();
     let base_fee = block_env.basefee.to::<u64>();
->>>>>>> d7fd5826
     let block_gas_limit: u64 = block_env.gas_limit.try_into().unwrap_or(u64::MAX);
-    let block_num = block_env.number.to::<u64>();
 
     // reserve gas for end-of-block proposer payment
     const PROPOSER_PAYMENT_GAS_ALLOWANCE: u64 = 21000;
@@ -631,7 +607,7 @@
     let mut mempool_txs = pool.best_transactions_with_base_fee(base_fee);
     while let Some(tx) = mempool_txs.next() {
         // check gas
-        if cumulative_gas_used + tx.gas_limit() > block_gas_limit {
+        if cumulative_gas_used + tx.gas_limit() > execution_gas_limit {
             continue;
         }
 
@@ -666,8 +642,8 @@
 
     // construct payment to proposer fee recipient.
     //
-    // we give the entire coinbase payment to the proposer, except for the gas that we need to
-    // execute the transaction.
+    // NOTE: we give the entire coinbase payment to the proposer, except for the gas that we need
+    // to execute the transaction.
     let builder_acct = db
         .basic(block_env.coinbase)?
         .expect("builder account exists");
@@ -677,20 +653,23 @@
     let payment_tx = proposer_payment_tx(
         &config.attributes.wallet,
         nonce,
-        block_env.basefee.to::<u64>(),
+        base_fee,
         cfg_env.chain_id.to::<u64>(),
         &config.attributes.inner.suggested_fee_recipient,
         payment_amount,
     );
 
     // execute payment to proposer fee recipient
+    //
+    // if the payment transaction fails, then the entire payload build fails
     let execution = execute(
         &mut db,
         &cfg_env,
         &block_env,
         cumulative_gas_used,
         Some(payment_tx.clone()).into_iter(),
-    )?;
+    )
+    .map_err(PayloadBuilderError::EvmExecutionError)?;
     cumulative_gas_used = execution.cumulative_gas_used;
     txs.push(payment_tx);
     post_state.extend(execution.post_state);
