[package]
name = "evangelion"
version = "0.1.0"
edition = "2021"

[dependencies]
ethers = "2.0.8"
futures-util = "0.3.28"
reth-interfaces = { git = "https://github.com/paradigmxyz/reth.git", package = "reth-interfaces", version = "0.1.0-alpha.6" }
reth-payload-builder = { git = "https://github.com/paradigmxyz/reth.git", package = "reth-payload-builder", version = "0.1.0-alpha.6" }
reth-primitives = { git = "https://github.com/paradigmxyz/reth.git", package = "reth-primitives", version = "0.1.0-alpha.6" }
reth-provider = { git = "https://github.com/paradigmxyz/reth.git", package = "reth-provider", version = "0.1.0-alpha.6" }
reth-revm = { git = "https://github.com/paradigmxyz/reth.git", package = "reth-revm", version = "0.1.0-alpha.6" }
reth-revm-primitives = { git = "https://github.com/paradigmxyz/reth.git", package = "reth-revm-primitives", version = "0.1.0-alpha.6" }
reth-transaction-pool = { git = "https://github.com/paradigmxyz/reth.git", package = "reth-transaction-pool", version = "0.1.0-alpha.6" }
tokio = "1.29.1"
tokio-stream = { version = "0.1.14", features = ["sync"] }
tokio-util = { version = "0.7.8", features = ["time"] }

[patch.crates-io]
revm = { git = "https://github.com/bluealloy/revm/", branch = "release/v25" }
revm-primitives = { git = "https://github.com/bluealloy/revm/", branch = "release/v25" }

[dev-dependencies]
<<<<<<< HEAD
rand = "0.8.5"
=======
ethers = "2.0.8"
rand = "0.8.5"
reth-provider = { git = "https://github.com/paradigmxyz/reth.git", package = "reth-provider", version = "0.1.0-alpha.6", features = ["test-utils"] }
>>>>>>> d7fd5826
<|MERGE_RESOLUTION|>--- conflicted
+++ resolved
@@ -22,10 +22,5 @@
 revm-primitives = { git = "https://github.com/bluealloy/revm/", branch = "release/v25" }
 
 [dev-dependencies]
-<<<<<<< HEAD
 rand = "0.8.5"
-=======
-ethers = "2.0.8"
-rand = "0.8.5"
-reth-provider = { git = "https://github.com/paradigmxyz/reth.git", package = "reth-provider", version = "0.1.0-alpha.6", features = ["test-utils"] }
->>>>>>> d7fd5826
+reth-provider = { git = "https://github.com/paradigmxyz/reth.git", package = "reth-provider", version = "0.1.0-alpha.6", features = ["test-utils"] }