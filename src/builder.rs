use std::collections::{HashMap, HashSet, VecDeque};
use std::future::Future;
use std::matches;
use std::pin::Pin;
use std::sync::{Arc, Mutex};
use std::task::{Context, Poll};
use std::time::{Duration, SystemTime, UNIX_EPOCH};

use crate::bundle::{pool::BundlePool, Bundle, BundleCompact, BundleId};

use ethers::{
    signers::{LocalWallet, Signer},
    types::{
        transaction::{
            eip1559::Eip1559TransactionRequest, eip2718::TypedTransaction, eip2930::AccessList,
        },
        Bytes as EthersBytes, NameOrAddress,
    },
};
use futures_util::{stream::Fuse, FutureExt, Stream, StreamExt};
use reth_interfaces::Error as RethError;
use reth_payload_builder::{
    error::PayloadBuilderError, BuiltPayload, KeepPayloadJobAlive, PayloadBuilderAttributes,
    PayloadJob, PayloadJobGenerator,
};
use reth_primitives::{
    constants::{BEACON_NONCE, EMPTY_OMMER_ROOT},
    proofs, Block, BlockNumber, Bytes, ChainSpec, Header, IntoRecoveredTransaction, Receipt,
    SealedHeader, TransactionSigned, TransactionSignedEcRecovered, U256,
};
use reth_provider::{
    BlockReaderIdExt, CanonStateNotification, PostState, StateProvider, StateProviderFactory,
};
use reth_revm::{
    database::State,
    env::tx_env_with_recovered,
    executor::{
        commit_state_changes, increment_account_balance, post_block_withdrawals_balance_increments,
    },
    into_reth_log,
    revm::{
        db::{CacheDB, DatabaseRef},
        primitives::{BlockEnv, CfgEnv, EVMError, Env, InvalidTransaction, ResultAndState, B160},
        EVM,
    },
};
use reth_transaction_pool::{noop::NoopTransactionPool, TransactionPool};
use tokio::{
    sync::{broadcast, mpsc, oneshot},
    task,
    time::{sleep, Sleep},
};
use tokio_stream::wrappers::{errors::BroadcastStreamRecvError, BroadcastStream};
use tokio_util::time::DelayQueue;

struct UnpackagedPayload<S: StateProvider> {
    attributes: PayloadBuilderAttributes,
    block_env: BlockEnv,
    state: Arc<State<S>>,
    post_state: PostState,
    extra_data: Bytes,
    txs: Vec<TransactionSigned>,
    bundles: HashSet<BundleId>,
    cumulative_gas_used: u64,
    proposer_payment: U256,
}

impl<S: StateProvider> UnpackagedPayload<S> {
    pub fn package(self) -> Result<Payload, PayloadBuilderError> {
        let base_fee = self.block_env.basefee.to::<u64>();
        let block_num = self.block_env.number.to::<u64>();
        let block_gas_limit: u64 = self.block_env.gas_limit.try_into().unwrap_or(u64::MAX);

        // compute accumulators
        let receipts_root = self.post_state.receipts_root(block_num);
        let logs_bloom = self.post_state.logs_bloom(block_num);
        let transactions_root = proofs::calculate_transaction_root(&self.txs);
        let withdrawals_root = proofs::calculate_withdrawals_root(&self.attributes.withdrawals);
        let state_root = self.state.state().state_root(self.post_state)?;

        let header = Header {
            parent_hash: self.attributes.parent,
            ommers_hash: EMPTY_OMMER_ROOT,
            beneficiary: self.block_env.coinbase,
            state_root,
            transactions_root,
            receipts_root,
            withdrawals_root: Some(withdrawals_root),
            logs_bloom,
            difficulty: U256::ZERO,
            number: block_num,
            gas_limit: block_gas_limit,
            gas_used: self.cumulative_gas_used,
            timestamp: self.attributes.timestamp,
            mix_hash: self.attributes.prev_randao,
            nonce: BEACON_NONCE,
            base_fee_per_gas: Some(base_fee),
            blob_gas_used: None,
            excess_blob_gas: None,
<<<<<<< HEAD
            extra_data: self.extra_data,
=======
            parent_beacon_block_root: None,
            extra_data: self.extra_data.to_le_bytes().into(),
>>>>>>> 2776e4d8
        };

        let block = Block {
            header,
            body: self.txs,
            ommers: vec![],
            withdrawals: Some(self.attributes.withdrawals.clone()),
        };
        let block = block.seal_slow();

        let payload = BuiltPayload::new(self.attributes.id, block, self.proposer_payment);
        let payload = Payload {
            inner: Arc::new(payload),
            bundles: self.bundles,
        };

        Ok(payload)
    }
}

struct Payload {
    inner: Arc<BuiltPayload>,
    bundles: HashSet<BundleId>,
}

#[derive(Clone, Debug)]
struct PayloadAttributes {
    inner: PayloadBuilderAttributes,
    extra_data: Bytes,
    wallet: LocalWallet,
}

#[derive(Clone, Debug)]
struct JobConfig {
    attributes: PayloadAttributes,
    parent: Arc<SealedHeader>,
    chain: Arc<ChainSpec>,
}

/// a build job scoped to `config`
pub struct Job<Client, Pool> {
    config: JobConfig,
    deadline: Pin<Box<Sleep>>,
    client: Arc<Client>,
    pool: Arc<Pool>,
    bundles: HashMap<BundleId, BundleCompact>,
    incoming: Fuse<BroadcastStream<(BundleId, BlockNumber, BundleCompact)>>,
    invalidated: Fuse<BroadcastStream<BundleId>>,
    built_payloads: Vec<Payload>,
    pending_payloads: VecDeque<task::JoinHandle<Result<Payload, PayloadBuilderError>>>,
}

impl<Client, Pool> Job<Client, Pool> {
    fn new<I: IntoIterator<Item = Bundle>>(
        config: JobConfig,
        deadline: Pin<Box<Sleep>>,
        client: Arc<Client>,
        pool: Arc<Pool>,
        bundles: I,
        incoming: Fuse<BroadcastStream<(BundleId, BlockNumber, BundleCompact)>>,
        invalidated: Fuse<BroadcastStream<BundleId>>,
    ) -> Self {
        let bundles = bundles
            .into_iter()
            .map(|bundle| (bundle.id, BundleCompact(bundle.txs)))
            .collect();
        let built_payloads = Vec::new();
        let pending_payloads = VecDeque::new();

        Self {
            config,
            deadline,
            client,
            pool,
            bundles,
            invalidated,
            incoming,
            built_payloads,
            pending_payloads,
        }
    }
}

impl<Client, Pool> Future for Job<Client, Pool>
where
    Client: StateProviderFactory + 'static,
    Pool: TransactionPool + 'static,
{
    type Output = Result<(), PayloadBuilderError>;

    fn poll(self: Pin<&mut Self>, cx: &mut Context<'_>) -> Poll<Self::Output> {
        let config = self.config.clone();

        let this = self.get_mut();

        // check whether the deadline for the job expired
        if this.deadline.as_mut().poll(cx).is_ready() {
            return Poll::Ready(Ok(()));
        }

        // incorporate new incoming bundles
        let mut num_incoming_bundles = 0;
        let mut incoming = Pin::new(&mut this.incoming);
        loop {
            match incoming.as_mut().poll_next(cx) {
                Poll::Ready(Some(Ok((id, block_num, bundle)))) => {
                    // if the bundle is not eligible for the job, then skip the bundle
                    if block_num != this.config.parent.number + 1 {
                        continue;
                    }

                    this.bundles.insert(id, bundle);
                    num_incoming_bundles += 1;
                }
                Poll::Ready(Some(Err(BroadcastStreamRecvError::Lagged(_skipped)))) => continue,
                Poll::Ready(None) | Poll::Pending => break,
            }
        }

        // remove any invalidated bundles
        let mut expired_bundles = HashSet::new();
        let mut invalidated = Pin::new(&mut this.invalidated);
        loop {
            match invalidated.as_mut().poll_next(cx) {
                Poll::Ready(Some(Ok(exp))) => {
                    this.bundles.remove(&exp);
                    expired_bundles.insert(exp);
                }
                Poll::Ready(Some(Err(BroadcastStreamRecvError::Lagged(_skipped)))) => continue,
                Poll::Ready(None) | Poll::Pending => break,
            }
        }

        // remove all payloads that contain an expired bundle
        this.built_payloads
            .retain(|payload| payload.bundles.is_disjoint(&expired_bundles));

        // if there are any expired or new bundles, then build a new payload
        if !expired_bundles.is_empty() || num_incoming_bundles > 0 {
            // NOTE: here we greedily select bundles that do not "obviously conflict" with
            // previously selected bundles. you could do far more sophisticated things here.
            let mut bundles: Vec<(BundleId, BundleCompact)> = vec![];
            for (id, bundle) in &this.bundles {
                if !bundles.iter().any(|(_, b)| b.conflicts(bundle)) {
                    bundles.push((*id, bundle.clone()));
                }
            }

            let client = Arc::clone(&this.client);
            let pool = Arc::clone(&this.pool);
            let pending = task::spawn_blocking(move || {
                // TODO: come back to this
                build(config, client, pool, bundles)
            });

            this.pending_payloads.push_back(pending);
        }

        // poll all pending payloads
        while let Some(mut pending) = this.pending_payloads.pop_front() {
            match pending.poll_unpin(cx) {
                Poll::Ready(payload) => {
                    match payload {
                        Ok(Ok(payload)) => {
                            // cache the built payload
                            this.built_payloads.push(payload);
                        }
                        Ok(Err(..)) => {
                            // build task failed
                        }
                        Err(..) => {
                            // `recv` failed
                        }
                    }
                }
                Poll::Pending => this.pending_payloads.push_back(pending),
            }
        }

        // keep payloads sorted
        this.built_payloads
            .sort_by_key(|payload| payload.inner.fees());

        Poll::Pending
    }
}

pub struct PayloadTask {
    best_payload: Option<Arc<BuiltPayload>>,
    empty_payload: Option<oneshot::Receiver<Result<Payload, PayloadBuilderError>>>,
}

impl Future for PayloadTask {
    type Output = Result<Arc<BuiltPayload>, PayloadBuilderError>;

    fn poll(self: Pin<&mut Self>, cx: &mut Context<'_>) -> Poll<Self::Output> {
        let this = self.get_mut();

        if let Some(best) = this.best_payload.take() {
            return Poll::Ready(Ok(best));
        }

        let mut empty = this.empty_payload.take().unwrap();
        match empty.poll_unpin(cx) {
            Poll::Ready(Ok(res)) => Poll::Ready(res.map(|p| p.inner)),
            Poll::Ready(Err(err)) => Poll::Ready(Err(err.into())),
            Poll::Pending => {
                this.empty_payload = Some(empty);
                Poll::Pending
            }
        }
    }
}

impl<Client, Pool> PayloadJob for Job<Client, Pool>
where
    Client: StateProviderFactory + Send + Sync + 'static,
    Pool: TransactionPool + 'static,
{
    type ResolvePayloadFuture = PayloadTask;

    fn best_payload(&self) -> Result<Arc<BuiltPayload>, PayloadBuilderError> {
        if let Some(best) = self.built_payloads.first() {
            return Ok(Arc::clone(&best.inner));
        }

        let empty = build(
            self.config.clone(),
            Arc::clone(&self.client),
            Arc::new(NoopTransactionPool::default()),
            None,
        )?;
        Ok(empty.inner)
    }

    fn resolve(&mut self) -> (Self::ResolvePayloadFuture, KeepPayloadJobAlive) {
        let best_payload = self.built_payloads.first().map(|p| p.inner.clone());

        // if there is no best payload, then build an empty payload
        let empty_payload = if best_payload.is_none() {
            let (tx, rx) = oneshot::channel();
            let config = self.config.clone();
            let client = Arc::clone(&self.client);
            let pool = Arc::new(NoopTransactionPool::default());
            task::spawn_blocking(move || {
                let payload = build(config, client, pool, None);
                let _ = tx.send(payload);
            });

            Some(rx)
        } else {
            None
        };

        (
            PayloadTask {
                best_payload,
                empty_payload,
            },
            KeepPayloadJobAlive::No,
        )
    }
}

#[derive(Clone, Debug)]
pub struct BuilderConfig {
    pub deadline: Duration,
    pub extra_data: Bytes,
    pub wallet: LocalWallet,
}

pub struct Builder<Client, Pool> {
    chain: Arc<ChainSpec>,
    deadline: Duration,
    wallet: LocalWallet,
    extra_data: Bytes,
    client: Arc<Client>,
    jobs: mpsc::UnboundedSender<PayloadBuilderAttributes>,
    pool: Arc<Pool>,
    bundle_pool: Arc<Mutex<BundlePool>>,
    incoming: broadcast::Sender<(BundleId, BlockNumber, BundleCompact)>,
    invalidated: broadcast::Sender<BundleId>,
}

impl<Client, Pool> Builder<Client, Pool>
where
    Client: StateProviderFactory + Unpin,
    Pool: TransactionPool + Unpin,
{
    pub fn new(
        config: BuilderConfig,
        chain: ChainSpec,
        client: Client,
        jobs: mpsc::UnboundedSender<PayloadBuilderAttributes>,
        pool: Pool,
    ) -> Self {
        let chain = Arc::new(chain);
        let client = Arc::new(client);
        let pool = Arc::new(pool);
        let (incoming, _) = broadcast::channel(256);
        let (invalidated, _) = broadcast::channel(256);

        let bundle_pool = BundlePool::default();
        let bundle_pool = Arc::new(Mutex::new(bundle_pool));

        Self {
            chain,
            deadline: config.deadline,
            wallet: config.wallet,
            extra_data: config.extra_data,
            client,
            jobs,
            pool,
            bundle_pool,
            incoming,
            invalidated,
        }
    }

    /// spawns the builder maintenance task
    pub fn start(
        &self,
        mut bundle_flow: mpsc::UnboundedReceiver<Bundle>,
        mut state_events: mpsc::UnboundedReceiver<CanonStateNotification>,
    ) {
        let bundle_pool = Arc::clone(&self.bundle_pool);
        let invalidated = self.invalidated.clone();
        let incoming = self.incoming.clone();

        tokio::spawn(async move {
            // bundle refresh interval
            let mut interval = tokio::time::interval(Duration::from_secs(1));

            // track bundle expirations
            let mut bundle_expirations = DelayQueue::new();

            loop {
                tokio::select! {
                    _ = interval.tick() => {
                        bundle_pool.lock().unwrap().tick(SystemTime::now());
                    }
                    Some(bundle) = bundle_flow.recv() => {
                        let now = SystemTime::now().duration_since(UNIX_EPOCH).unwrap().as_secs();

                        // if the bundle already expired, then ignore it
                        if *bundle.eligibility.end() <= now {
                            continue;
                        }

                        // track the timeout of the bundle
                        let timeout = Duration::from_secs(bundle.eligibility.end() - now);
                        bundle_expirations.insert(bundle.id, timeout);

                        bundle_pool.lock().unwrap().0.insert(bundle.clone());

                        // notify jobs about new bundle
                        //
                        // NOTE: you could create metadata (e.g. access list) about the bundle here
                        // or within each job
                        let Bundle { id, txs, block_num, .. } = bundle;
                        let _ = incoming.send((id, block_num, BundleCompact(txs)));
                    }
                    Some(expired) = bundle_expirations.next() => {
                        // notify jobs about expired bundle
                        let _ = invalidated.send(expired.into_inner());
                    }
                    Some(event) = state_events.recv() => {
                        // maintain the bundle pool based on state events. notify jobs about
                        // invalidated bundles.
                        let removed = bundle_pool.lock().unwrap().maintain(event);
                        for bundle in removed {
                            let _ = invalidated.send(bundle);
                        }
                    }
                }
            }
        });
    }
}

impl<Client, Pool> PayloadJobGenerator for Builder<Client, Pool>
where
    Client: StateProviderFactory + BlockReaderIdExt + 'static,
    Pool: TransactionPool + 'static,
{
    type Job = Job<Client, Pool>;

    fn new_payload_job(
        &self,
        attributes: PayloadBuilderAttributes,
    ) -> Result<Self::Job, PayloadBuilderError> {
        // retrieve the latest block
        let latest = self
            .client
            .latest_header()?
            .ok_or_else(|| PayloadBuilderError::MissingParentBlock(attributes.parent))?;

        // only build on the latest block
        if attributes.parent != latest.hash() {
            return Err(PayloadBuilderError::Internal(RethError::Custom(
                "must build on latest block".into(),
            )));
        }

        let attributes = PayloadAttributes {
            inner: attributes,
            extra_data: self.extra_data.clone(),
            wallet: self.wallet.clone(),
        };

        let parent = Arc::new(latest.header.seal_slow());
        let config = JobConfig {
            attributes,
            chain: Arc::clone(&self.chain),
            parent,
        };

        let deadline = Box::pin(sleep(self.deadline));

        // collect eligible bundles from the pool
        //
        // NOTE: it may make more sense to use `attributes.timestamp` here in call to `eligible`
        let bundles = self
            .bundle_pool
            .lock()
            .unwrap()
            .eligible(config.parent.number, SystemTime::now());

        let incoming = BroadcastStream::new(self.incoming.subscribe()).fuse();
        let invalidated = BroadcastStream::new(self.invalidated.subscribe()).fuse();

        // alert about new payload job
        let _ = self.jobs.send(config.attributes.inner.clone());

        Ok(Job::new(
            config,
            deadline,
            Arc::clone(&self.client),
            Arc::clone(&self.pool),
            bundles,
            incoming,
            invalidated,
        ))
    }
}

fn build<Client, P, I>(
    config: JobConfig,
    client: Arc<Client>,
    pool: P,
    bundles: I,
) -> Result<Payload, PayloadBuilderError>
where
    Client: StateProviderFactory,
    P: TransactionPool,
    I: IntoIterator<Item = (BundleId, BundleCompact)>,
{
    let state = client.state_by_block_hash(config.parent.hash)?;
    let state = State::new(state);
    let unpackaged_payload = build_on_state(config, state, pool, bundles)?;
    unpackaged_payload.package()
}

fn build_on_state<S, P, I>(
    config: JobConfig,
    state: State<S>,
    pool: P,
    bundles: I,
) -> Result<UnpackagedPayload<S>, PayloadBuilderError>
where
    S: StateProvider,
    P: TransactionPool,
    I: IntoIterator<Item = (BundleId, BundleCompact)>,
{
    let state = Arc::new(state);
    let mut db = CacheDB::new(Arc::clone(&state));

    let mut post_state = PostState::default();

    let (cfg_env, mut block_env) = config
        .attributes
        .inner
        .cfg_and_block_env(&config.chain, &config.parent);

    // mark the builder as the coinbase in the block env
    block_env.coinbase = config.attributes.wallet.address().into();

    let block_num = block_env.number.to::<u64>();
    let base_fee = block_env.basefee.to::<u64>();
    let block_gas_limit: u64 = block_env.gas_limit.try_into().unwrap_or(u64::MAX);

    // reserve gas for end-of-block proposer payment
    const PROPOSER_PAYMENT_GAS_ALLOWANCE: u64 = 21000;
    let execution_gas_limit = block_gas_limit - PROPOSER_PAYMENT_GAS_ALLOWANCE;

    let mut coinbase_payment = U256::ZERO;
    let mut cumulative_gas_used = 0;
    let mut txs = Vec::new();
    let mut bundle_ids = HashSet::new();

    // execute bundles
    for (id, bundle) in bundles {
        // check gas for entire bundle
        let bundle_gas_limit: u64 = bundle.0.iter().map(|tx| tx.gas_limit()).sum();
        if cumulative_gas_used + bundle_gas_limit > execution_gas_limit {
            continue;
        }

        // clone the database, so that if the execution fails, then we can keep the state of the
        // database as if the execution was never attempted. currently, there is no way to roll
        // back the database state if the execution fails part-way through.
        //
        // NOTE: we will be able to refactor to do rollbacks after the following is merged:
        // https://github.com/paradigmxyz/reth/pull/3512
        let mut execution_db = db.clone();
        let mut execution_post_state = post_state.clone();

        let mut bundle = bundle.0;
        let execution = execute(
            &mut execution_db,
            &mut execution_post_state,
            &cfg_env,
            &block_env,
            cumulative_gas_used,
            bundle.clone(),
        );
        match execution {
            Ok(execution) => {
                coinbase_payment += execution.coinbase_payment;
                cumulative_gas_used = execution.cumulative_gas_used;
                txs.append(&mut bundle);

                db = execution_db;
                post_state = execution_post_state;
            }
            Err(_) => continue,
        }

        // add bundle to set of executed bundles
        bundle_ids.insert(id);
    }

    // execute transactions from mempool
    //
    // TODO: support more sophisticated mixtures of bundles and transactions
    let mut mempool_txs = pool.best_transactions_with_base_fee(base_fee);
    while let Some(tx) = mempool_txs.next() {
        // if we don't have sufficient gas for the transaction, then we skip past it. we also mark
        // the transaction invalid, which will remove any subsequent transactions that depend on it
        // from the iterator.
        if cumulative_gas_used + tx.gas_limit() > execution_gas_limit {
            mempool_txs.mark_invalid(&tx);
            continue;
        }

        let recovered_tx = tx.to_recovered_transaction();

        // NOTE: we do not need to clone the DB here as we do for bundle execution
        let execution = execute(
            &mut db,
            &mut post_state,
            &cfg_env,
            &block_env,
            cumulative_gas_used,
            Some(recovered_tx.clone()),
        );
        match execution {
            Ok(execution) => {
                coinbase_payment += execution.coinbase_payment;
                cumulative_gas_used = execution.cumulative_gas_used;
                txs.push(recovered_tx);
            }
            // if we have any transaction error other than the nonce being too low, then we mark
            // the transaction invalid
            Err(EVMError::Transaction(err)) => {
                if !matches!(err, InvalidTransaction::NonceTooLow { .. }) {
                    mempool_txs.mark_invalid(&tx);
                }
            }
            // treat any other errors as fatal
            Err(err) => return Err(PayloadBuilderError::EvmExecutionError(err)),
        }
    }

    // construct payment to proposer fee recipient.
    //
    // NOTE: we give the entire coinbase payment to the proposer, except for the gas that we need
    // to execute the transaction. if the coinbase payment cannot cover the gas cost to pay the
    // proposer, then we do not make any payment.
    let payment_tx_gas_cost = block_env.basefee * U256::from(PROPOSER_PAYMENT_GAS_ALLOWANCE);
    let proposer_payment = coinbase_payment.saturating_sub(payment_tx_gas_cost);
    if proposer_payment > U256::ZERO {
        let builder_acct = db
            .basic(block_env.coinbase)?
            .expect("builder account exists if coinbase payment non-zero");
        let payment_tx = proposer_payment_tx(
            &config.attributes.wallet,
            builder_acct.nonce,
            base_fee,
            cfg_env.chain_id.to::<u64>(),
            &config.attributes.inner.suggested_fee_recipient,
            proposer_payment,
        );

        // execute payment to proposer fee recipient
        //
        // if the payment transaction fails, then the entire payload build fails
        let execution = execute(
            &mut db,
            &mut post_state,
            &cfg_env,
            &block_env,
            cumulative_gas_used,
            Some(payment_tx.clone()),
        )
        .map_err(PayloadBuilderError::EvmExecutionError)?;
        cumulative_gas_used = execution.cumulative_gas_used;
        txs.push(payment_tx);
    }

    // NOTE: here we assume post-shanghai
    let balance_increments = post_block_withdrawals_balance_increments(
        &config.chain,
        config.attributes.inner.timestamp,
        &config.attributes.inner.withdrawals,
    );
    for (address, increment) in balance_increments {
        increment_account_balance(&mut db, &mut post_state, block_num, address, increment)?;
    }

    Ok(UnpackagedPayload {
        attributes: config.attributes.inner,
        block_env,
        state,
        post_state,
        extra_data: config.attributes.extra_data,
        txs: txs.into_iter().map(|tx| tx.into_signed()).collect(),
        bundles: bundle_ids,
        cumulative_gas_used,
        proposer_payment,
    })
}

#[derive(Clone, Debug)]
struct Execution {
    cumulative_gas_used: u64,
    coinbase_payment: U256,
}

fn execute<S, I>(
    db: &mut CacheDB<Arc<State<S>>>,
    post_state: &mut PostState,
    cfg_env: &CfgEnv,
    block_env: &BlockEnv,
    mut cumulative_gas_used: u64,
    txs: I,
) -> Result<Execution, EVMError<RethError>>
where
    S: StateProvider,
    I: IntoIterator<Item = TransactionSignedEcRecovered>,
{
    let block_num = block_env.number.to::<u64>();

    // determine the initial balance of the account at the coinbase address
    let coinbase_acct = db.basic(block_env.coinbase).map_err(EVMError::Database)?;
    let initial_coinbase_balance = coinbase_acct.map_or(U256::ZERO, |acct| acct.balance);

    for tx in txs {
        // construct EVM
        let tx_env = tx_env_with_recovered(&tx);
        let env = Env {
            cfg: cfg_env.clone(),
            block: block_env.clone(),
            tx: tx_env.clone(),
        };
        let mut evm = EVM::with_env(env);
        evm.database(&mut *db);

        // execute transaction
        let ResultAndState { result, state } = evm.transact()?;

        // commit changes to DB and post state
        commit_state_changes(db, post_state, block_num, state, true);

        cumulative_gas_used += result.gas_used();

        post_state.add_receipt(
            block_num,
            Receipt {
                tx_type: tx.tx_type(),
                success: result.is_success(),
                cumulative_gas_used,
                logs: result.logs().into_iter().map(into_reth_log).collect(),
            },
        );
    }

    // compute the coinbase payment
    let coinbase_payment =
        compute_coinbase_payment(&block_env.coinbase, initial_coinbase_balance, post_state);

    Ok(Execution {
        cumulative_gas_used,
        coinbase_payment,
    })
}

/// Computes the payment to `coinbase` based on `initial_balance` and `post_state`.
///
/// NOTE: If the ending balance is less than `initial_balance`, then we define the payment as zero.
/// If the account has been deleted, then we define the payment as zero. If the account was not
/// modified, then the payment will be zero.
fn compute_coinbase_payment(
    coinbase: &B160,
    initial_balance: U256,
    post_state: &PostState,
) -> U256 {
    match post_state.account(coinbase) {
        Some(Some(acct)) => acct.balance.saturating_sub(initial_balance),
        Some(None) => U256::ZERO,
        None => U256::ZERO,
    }
}

/// Constructs a transfer transaction to pay `amount` to `proposer`.
fn proposer_payment_tx(
    wallet: &LocalWallet,
    nonce: u64,
    base_fee: u64,
    chain_id: u64,
    proposer: &B160,
    amount: U256,
) -> TransactionSignedEcRecovered {
    let tx = Eip1559TransactionRequest::new()
        .from(wallet.address())
        .to(NameOrAddress::Address(ethers::types::H160::from_slice(
            proposer.as_bytes(),
        )))
        .gas(21000)
        .max_fee_per_gas(base_fee)
        .max_priority_fee_per_gas(0)
        .value(amount)
        .data(EthersBytes::default())
        .access_list(AccessList::default())
        .nonce(nonce)
        .chain_id(chain_id);
    let tx = TypedTransaction::Eip1559(tx);
    let signature = wallet.sign_transaction_sync(&tx).expect("can sign tx");
    let tx_encoded = tx.rlp_signed(&signature);
    let tx = TransactionSigned::decode_enveloped(Bytes::from(tx_encoded.as_ref()))
        .expect("can decode tx");
    tx.into_ecrecovered().expect("can recover tx signer")
}

#[cfg(test)]
mod tests {
    use super::*;

    use ethers::{
        signers::{LocalWallet, Signer},
        types::{
            transaction::eip2718::TypedTransaction, Eip1559TransactionRequest, NameOrAddress,
            H160 as EthersAddress,
        },
    };
    use reth_primitives::{Address, Bytes, TxType};
    use reth_provider::test_utils::{ExtendedAccount, MockEthProvider};
    use reth_revm::revm::primitives::{specification::SpecId, B256};

    const TRANSFER_GAS_LIMIT: u64 = 21000;

    fn env(coinbase: Address, basefee: U256) -> (CfgEnv, BlockEnv) {
        let cfg_env = CfgEnv {
            chain_id: U256::from(1),
            spec_id: SpecId::CANCUN,
            ..Default::default()
        };
        let block_env = BlockEnv {
            number: U256::ZERO,
            coinbase,
            timestamp: U256::ZERO,
            difficulty: U256::ZERO,
            prevrandao: Some(B256::random()),
            basefee,
            gas_limit: U256::from(15000000),
        };

        (cfg_env, block_env)
    }

    fn tx(
        from: &LocalWallet,
        to: EthersAddress,
        gas_limit: u64,
        max_fee_per_gas: u64,
        max_priority_fee_per_gas: u64,
        value: u64,
        nonce: u64,
    ) -> TransactionSignedEcRecovered {
        let tx = Eip1559TransactionRequest::new()
            .from(from.address())
            .to(NameOrAddress::Address(to))
            .gas(gas_limit)
            .max_fee_per_gas(max_fee_per_gas)
            .max_priority_fee_per_gas(max_priority_fee_per_gas)
            .value(value)
            .data(ethers::types::Bytes::default())
            .access_list(ethers::types::transaction::eip2930::AccessList::default())
            .nonce(nonce)
            .chain_id(from.chain_id());
        let tx = TypedTransaction::Eip1559(tx);
        let signature = from.sign_transaction_sync(&tx).expect("can sign tx");
        let tx_encoded = tx.rlp_signed(&signature);
        let tx = TransactionSigned::decode_enveloped(Bytes::from(tx_encoded.as_ref()))
            .expect("can decode tx");
        tx.into_ecrecovered().expect("can recover tx signer")
    }

    #[test]
    fn execute_transfer() {
        let state = MockEthProvider::default();

        // add sender account to state
        let sender_wallet = LocalWallet::new(&mut rand::thread_rng());
        let initial_sender_balance = 10000000;
        let sender_nonce = 0;
        let sender_account = ExtendedAccount::new(sender_nonce, U256::from(initial_sender_balance));
        state.add_account(sender_wallet.address().into(), sender_account);

        let state = State::new(state);
        let mut db = CacheDB::new(Arc::new(state));
        let mut post_state = PostState::default();

        // builder will be the coinbase (i.e. beneficiary)
        let builder_wallet = LocalWallet::new(&mut rand::thread_rng());

        let (cfg_env, block_env) = env(builder_wallet.address().into(), U256::ZERO);

        let receiver_wallet = LocalWallet::new(&mut rand::thread_rng());
        let transfer_amount = 100;
        let max_priority_fee = 100;
        let max_fee = block_env.basefee.to::<u64>() + max_priority_fee;

        // construct the transfer transaction for execution
        let transfer_tx = tx(
            &sender_wallet,
            receiver_wallet.address(),
            TRANSFER_GAS_LIMIT,
            max_fee,
            max_priority_fee,
            transfer_amount,
            sender_nonce,
        );

        // execute the transfer transaction
        let execution = execute(
            &mut db,
            &mut post_state,
            &cfg_env,
            &block_env,
            0,
            Some(transfer_tx),
        )
        .expect("execution doesn't fail");
        let Execution {
            cumulative_gas_used,
            coinbase_payment,
        } = execution;

        // expected gas usage is the transfer transaction's gas limit
        let expected_cumulative_gas_used = TRANSFER_GAS_LIMIT;

        // check post state contains transaction receipt
        let receipt = post_state
            .receipts(block_env.number.to::<u64>())
            .first()
            .expect("post state contains receipt");
        assert!(receipt.success);
        assert_eq!(receipt.tx_type, TxType::EIP1559);
        assert_eq!(receipt.cumulative_gas_used, expected_cumulative_gas_used);

        // check post-execution sender balance
        let sender_account = post_state
            .account(&Address::from(sender_wallet.address()))
            .expect("sender account touched")
            .expect("sender account not destroyed");
        let expected_sender_balance =
            initial_sender_balance - transfer_amount - (max_fee * receipt.cumulative_gas_used);
        assert_eq!(sender_account.balance, U256::from(expected_sender_balance));

        // check post-execution receiver balance
        let receiver_account = post_state
            .account(&Address::from(receiver_wallet.address()))
            .expect("receiver account touched")
            .expect("receiver account not destroyed");
        assert_eq!(receiver_account.balance, U256::from(transfer_amount));

        // check gas usage
        assert_eq!(cumulative_gas_used, expected_cumulative_gas_used);

        // check coinbase payment
        let expected_coinbase_payment = cumulative_gas_used * max_priority_fee;
        let builder_account = post_state
            .account(&Address::from(builder_wallet.address()))
            .expect("builder account touched")
            .expect("builder account not destroyed");
        assert_eq!(
            builder_account.balance,
            U256::from(expected_coinbase_payment)
        );
        assert_eq!(coinbase_payment, U256::from(expected_coinbase_payment));
    }

    #[test]
    fn execute_coinbase_transfer() {
        let state = MockEthProvider::default();

        // populate coinbase transfer smart contract in the DB
        //
        // h/t lightclient: https://github.com/lightclient/sendall
        let contract_addr = Address::random();
        let bytecode = vec![0x5f, 0x5f, 0x5f, 0x5f, 0x47, 0x41, 0x5a, 0xf1, 0x00];
        let contract_acct = ExtendedAccount::new(0, U256::ZERO).with_bytecode(bytecode.into());
        state.add_account(contract_addr, contract_acct);

        // add caller account to state
        let sender_wallet = LocalWallet::new(&mut rand::thread_rng());
        let initial_sender_balance = 10000000;
        let sender_nonce = 0;
        let sender_account = ExtendedAccount::new(sender_nonce, U256::from(initial_sender_balance));
        state.add_account(sender_wallet.address().into(), sender_account);

        let state = State::new(state);
        let mut db = CacheDB::new(Arc::new(state));
        let mut post_state = PostState::default();

        // builder will be the coinbase (i.e. beneficiary)
        let builder_wallet = LocalWallet::new(&mut rand::thread_rng());

        let (cfg_env, block_env) = env(builder_wallet.address().into(), U256::ZERO);

        let tx_value = 100;
        let tx_gas_limit = 84000;
        let max_priority_fee = 100;
        let max_fee = block_env.basefee.to::<u64>() + max_priority_fee;

        // construct the contract call transaction for execution
        let call_tx = tx(
            &sender_wallet,
            EthersAddress(*contract_addr),
            tx_gas_limit,
            max_fee,
            max_priority_fee,
            tx_value,
            sender_nonce,
        );

        let execution = execute(
            &mut db,
            &mut post_state,
            &cfg_env,
            &block_env,
            0,
            Some(call_tx),
        )
        .expect("execution doesn't fail");
        let Execution {
            coinbase_payment,
            cumulative_gas_used,
        } = execution;

        // check coinbase payment
        let expected_coinbase_payment = tx_value + (cumulative_gas_used * max_priority_fee);
        let builder_account = post_state
            .account(&Address::from(builder_wallet.address()))
            .expect("builder account touched")
            .expect("builder account not destroyed");
        assert_eq!(
            builder_account.balance,
            U256::from(expected_coinbase_payment)
        );
        assert_eq!(coinbase_payment, U256::from(expected_coinbase_payment));
    }
}<|MERGE_RESOLUTION|>--- conflicted
+++ resolved
@@ -97,12 +97,8 @@
             base_fee_per_gas: Some(base_fee),
             blob_gas_used: None,
             excess_blob_gas: None,
-<<<<<<< HEAD
             extra_data: self.extra_data,
-=======
             parent_beacon_block_root: None,
-            extra_data: self.extra_data.to_le_bytes().into(),
->>>>>>> 2776e4d8
         };
 
         let block = Block {
