use std::collections::{HashMap, HashSet, VecDeque};
use std::future::Future;
use std::matches;
use std::ops::RangeInclusive;
use std::pin::Pin;
use std::sync::{Arc, Mutex};
use std::task::{Context, Poll};
use std::time::{Duration, SystemTime, UNIX_EPOCH};

use ethers::{
    signers::{LocalWallet, Signer},
    types::{
        transaction::{
            eip1559::Eip1559TransactionRequest, eip2718::TypedTransaction, eip2930::AccessList,
        },
        Bytes as EthersBytes, NameOrAddress,
    },
};
use futures_util::{stream::Fuse, FutureExt, Stream, StreamExt};
use reth_interfaces::Error as RethError;
use reth_payload_builder::{
    error::PayloadBuilderError, BuiltPayload, KeepPayloadJobAlive, PayloadBuilderAttributes,
    PayloadJob, PayloadJobGenerator,
};
use reth_primitives::{
    constants::{BEACON_NONCE, EMPTY_OMMER_ROOT},
    proofs, Block, BlockNumber, Bytes, ChainSpec, Header, IntoRecoveredTransaction, Receipt,
    SealedBlock, SealedHeader, TransactionSigned, TransactionSignedEcRecovered, U256,
};
use reth_provider::{
    BlockReaderIdExt, CanonStateNotification, PostState, StateProvider, StateProviderFactory,
};
use reth_revm::{
    database::State,
    env::tx_env_with_recovered,
    executor::{
        commit_state_changes, increment_account_balance, post_block_withdrawals_balance_increments,
    },
    into_reth_log,
    revm::{
        db::{CacheDB, DatabaseRef},
        primitives::{BlockEnv, CfgEnv, EVMError, Env, InvalidTransaction, ResultAndState, B160},
        EVM,
    },
};
use reth_transaction_pool::{noop::NoopTransactionPool, TransactionPool};
use tokio::{
    sync::{broadcast, mpsc, oneshot},
    task,
};
use tokio_stream::wrappers::{errors::BroadcastStreamRecvError, BroadcastStream};
use tokio_util::time::DelayQueue;

#[derive(Clone, Debug, Eq, PartialEq, Hash)]
pub struct BundleCompact(Vec<TransactionSignedEcRecovered>);

impl BundleCompact {
    /// returns whether `self` conflicts with `other` in the sense that both cannot be executed
    pub fn conflicts(&self, other: &Self) -> bool {
        let hashes = self
            .0
            .iter()
            .map(|tx| tx.hash_ref())
            .collect::<HashSet<_>>();
        let other_hashes = other
            .0
            .iter()
            .map(|tx| tx.hash_ref())
            .collect::<HashSet<_>>();
        !hashes.is_disjoint(&other_hashes)
    }
}

type BundleId = u64;

#[derive(Clone, Debug, Eq, PartialEq, Hash)]
pub struct Bundle {
    pub id: BundleId,
    pub txs: Vec<TransactionSignedEcRecovered>,
    pub block_num: BlockNumber,
    pub eligibility: RangeInclusive<u64>,
}

#[derive(Default)]
pub struct BundlePool(HashSet<Bundle>);

impl BundlePool {
    /// returns all bundles eligible w.r.t. time `now` and canonical chain tip `block`
    pub fn eligible(&self, block: BlockNumber, now: SystemTime) -> Vec<Bundle> {
        let now = now.duration_since(UNIX_EPOCH).unwrap().as_secs();
        self.0
            .iter()
            .filter(|bundle| bundle.eligibility.contains(&now) && bundle.block_num == block)
            .cloned()
            .collect()
    }

    /// removes all bundles whose eligibility expires w.r.t. time `now`
    pub fn tick(&mut self, now: SystemTime) {
        let now = now.duration_since(UNIX_EPOCH).unwrap().as_secs();
        self.0.retain(|bundle| *bundle.eligibility.end() >= now);
    }

    /// maintains the pool based on updates to the canonical state.
    ///
    /// returns the IDs of the bundles removed from the pool.
    pub fn maintain(&mut self, _event: CanonStateNotification) -> Vec<BundleId> {
        // remove all bundles
        self.0.drain().map(|bundle| bundle.id).collect()
    }
}

struct Payload {
    inner: Arc<BuiltPayload>,
    bundles: HashSet<BundleId>,
}

#[derive(Clone, Debug)]
struct PayloadAttributes {
    inner: PayloadBuilderAttributes,
    extra_data: u128,
    wallet: LocalWallet,
}

#[derive(Clone, Debug)]
struct JobConfig {
    attributes: PayloadAttributes,
    parent: Arc<SealedHeader>,
    chain: Arc<ChainSpec>,
}

/// a build job scoped to `config`
pub struct Job<Client, Pool> {
    config: JobConfig,
    client: Arc<Client>,
    pool: Arc<Pool>,
    bundles: HashMap<BundleId, BundleCompact>,
    incoming: Fuse<BroadcastStream<(BundleId, BlockNumber, BundleCompact)>>,
    invalidated: Fuse<BroadcastStream<BundleId>>,
    built_payloads: Vec<Payload>,
    pending_payloads: VecDeque<task::JoinHandle<Result<Payload, PayloadBuilderError>>>,
}

impl<Client, Pool> Job<Client, Pool> {
    fn new<I: Iterator<Item = Bundle>>(
        config: JobConfig,
        client: Arc<Client>,
        pool: Arc<Pool>,
        bundles: I,
        incoming: Fuse<BroadcastStream<(BundleId, BlockNumber, BundleCompact)>>,
        invalidated: Fuse<BroadcastStream<BundleId>>,
    ) -> Self {
        let bundles = bundles
            .map(|bundle| (bundle.id, BundleCompact(bundle.txs)))
            .collect();
        let built_payloads = Vec::new();
        let pending_payloads = VecDeque::new();

        Self {
            config,
            client,
            pool,
            bundles,
            invalidated,
            incoming,
            built_payloads,
            pending_payloads,
        }
    }
}

impl<Client, Pool> Future for Job<Client, Pool>
where
    Client: StateProviderFactory + 'static,
    Pool: TransactionPool + 'static,
{
    type Output = Result<(), PayloadBuilderError>;

    fn poll(self: Pin<&mut Self>, cx: &mut Context<'_>) -> Poll<Self::Output> {
        let config = self.config.clone();

        let this = self.get_mut();

        // incorporate new incoming bundles
        let mut num_incoming_bundles = 0;
        let mut incoming = Pin::new(&mut this.incoming);
        loop {
            match incoming.as_mut().poll_next(cx) {
                Poll::Ready(Some(Ok((id, block_num, bundle)))) => {
                    // if the bundle is not eligible for the job, then skip the bundle
                    if block_num != this.config.parent.number + 1 {
                        continue;
                    }

                    this.bundles.insert(id, bundle);
                    num_incoming_bundles += 1;
                }
                Poll::Ready(Some(Err(BroadcastStreamRecvError::Lagged(_skipped)))) => continue,
                Poll::Ready(None) | Poll::Pending => break,
            }
        }

        // remove any invalidated bundles
        let mut expired_bundles = HashSet::new();
        let mut invalidated = Pin::new(&mut this.invalidated);
        loop {
            match invalidated.as_mut().poll_next(cx) {
                Poll::Ready(Some(Ok(exp))) => {
                    this.bundles.remove(&exp);
                    expired_bundles.insert(exp);
                }
                Poll::Ready(Some(Err(BroadcastStreamRecvError::Lagged(_skipped)))) => continue,
                Poll::Ready(None) | Poll::Pending => break,
            }
        }

        // remove all payloads that contain an expired bundle
        this.built_payloads
            .retain(|payload| payload.bundles.is_disjoint(&expired_bundles));

        // if there are any expired or new bundles, then build a new payload
        if !expired_bundles.is_empty() || num_incoming_bundles > 0 {
            // NOTE: here we greedily select bundles that do not "obviously conflict" with
            // previously selected bundles. you could do far more sophisticated things here.
            let mut bundles: Vec<(BundleId, BundleCompact)> = vec![];
            for (id, bundle) in &this.bundles {
                if !bundles.iter().any(|(_, b)| b.conflicts(bundle)) {
                    bundles.push((*id, bundle.clone()));
                }
            }

            let client = Arc::clone(&this.client);
            let pool = Arc::clone(&this.pool);
            let pending = task::spawn_blocking(move || {
                // TODO: come back to this
                build(config, client, pool, bundles.into_iter())
            });

            this.pending_payloads.push_back(pending);
        }

        // poll all pending payloads
        while let Some(mut pending) = this.pending_payloads.pop_front() {
            match pending.poll_unpin(cx) {
                Poll::Ready(payload) => {
                    match payload {
                        Ok(Ok(payload)) => {
                            // cache the built payload
                            this.built_payloads.push(payload);
                        }
                        Ok(Err(..)) => {
                            // build task failed
                        }
                        Err(..) => {
                            // `recv` failed
                        }
                    }
                }
                Poll::Pending => this.pending_payloads.push_back(pending),
            }
        }

        // keep payloads sorted
        this.built_payloads
            .sort_by_key(|payload| payload.inner.fees());

        Poll::Pending
    }
}

pub struct PayloadTask {
    best_payload: Option<Arc<BuiltPayload>>,
    empty_payload: Option<oneshot::Receiver<Result<Payload, PayloadBuilderError>>>,
}

impl Future for PayloadTask {
    type Output = Result<Arc<BuiltPayload>, PayloadBuilderError>;

    fn poll(self: Pin<&mut Self>, cx: &mut Context<'_>) -> Poll<Self::Output> {
        let this = self.get_mut();

        if let Some(best) = this.best_payload.take() {
            return Poll::Ready(Ok(best));
        }

        let mut empty = this.empty_payload.take().unwrap();
        match empty.poll_unpin(cx) {
            Poll::Ready(Ok(res)) => Poll::Ready(res.map(|p| p.inner)),
            Poll::Ready(Err(err)) => Poll::Ready(Err(err.into())),
            Poll::Pending => {
                this.empty_payload = Some(empty);
                Poll::Pending
            }
        }
    }
}

impl<Client, Pool> PayloadJob for Job<Client, Pool>
where
    Client: StateProviderFactory + Send + Sync + 'static,
    Pool: TransactionPool + 'static,
{
    type ResolvePayloadFuture = PayloadTask;

    fn best_payload(&self) -> Result<Arc<BuiltPayload>, PayloadBuilderError> {
        if let Some(best) = self.built_payloads.first() {
            return Ok(Arc::clone(&best.inner));
        }

        let empty = build(
            self.config.clone(),
            Arc::clone(&self.client),
            Arc::new(NoopTransactionPool::default()),
            None.into_iter(),
        )?;
        Ok(empty.inner)
    }

    fn resolve(&mut self) -> (Self::ResolvePayloadFuture, KeepPayloadJobAlive) {
        let best_payload = self.built_payloads.first().map(|p| p.inner.clone());

        // if there is no best payload, then build an empty payload
        let empty_payload = if best_payload.is_none() {
            let (tx, rx) = oneshot::channel();
            let config = self.config.clone();
            let client = Arc::clone(&self.client);
            let pool = Arc::new(NoopTransactionPool::default());
            task::spawn_blocking(move || {
                let payload = build(config, client, pool, None.into_iter());
                let _ = tx.send(payload);
            });

            Some(rx)
        } else {
            None
        };

        (
            PayloadTask {
                best_payload,
                empty_payload,
            },
            KeepPayloadJobAlive::No,
        )
    }
}

#[derive(Clone, Debug)]
pub struct BuilderConfig {
    pub extra_data: u128,
    pub wallet: LocalWallet,
}

pub struct Builder<Client, Pool> {
    config: BuilderConfig,
    chain: Arc<ChainSpec>,
    client: Arc<Client>,
    pool: Arc<Pool>,
    bundle_pool: Arc<Mutex<BundlePool>>,
    incoming: broadcast::Sender<(BundleId, BlockNumber, BundleCompact)>,
    invalidated: broadcast::Sender<BundleId>,
}

impl<Client, Pool> Builder<Client, Pool>
where
    Client: StateProviderFactory + Unpin,
    Pool: TransactionPool + Unpin,
{
    pub fn new(config: BuilderConfig, chain: ChainSpec, client: Client, pool: Pool) -> Self {
        let chain = Arc::new(chain);
        let client = Arc::new(client);
        let pool = Arc::new(pool);
        let (incoming, _) = broadcast::channel(256);
        let (invalidated, _) = broadcast::channel(256);

        let bundle_pool = BundlePool::default();
        let bundle_pool = Arc::new(Mutex::new(bundle_pool));

        Self {
            config,
            chain,
            client,
            pool,
            bundle_pool,
            incoming,
            invalidated,
        }
    }

    /// spawns the builder maintenance task
    pub fn start(
        &self,
        mut bundle_flow: mpsc::UnboundedReceiver<Bundle>,
        mut state_events: mpsc::UnboundedReceiver<CanonStateNotification>,
    ) {
        let bundle_pool = Arc::clone(&self.bundle_pool);
        let invalidated = self.invalidated.clone();
        let incoming = self.incoming.clone();

        tokio::spawn(async move {
            // bundle refresh interval
            let mut interval = tokio::time::interval(Duration::from_secs(1));

            // track bundle expirations
            let mut bundle_expirations = DelayQueue::new();

            loop {
                tokio::select! {
                    _ = interval.tick() => {
                        bundle_pool.lock().unwrap().tick(SystemTime::now());
                    }
                    Some(bundle) = bundle_flow.recv() => {
                        let now = SystemTime::now().duration_since(UNIX_EPOCH).unwrap().as_secs();

                        // if the bundle already expired, then ignore it
                        if *bundle.eligibility.end() <= now {
                            continue;
                        }

                        // track the timeout of the bundle
                        let timeout = Duration::from_secs(bundle.eligibility.end() - now);
                        bundle_expirations.insert(bundle.id, timeout);

                        bundle_pool.lock().unwrap().0.insert(bundle.clone());

                        // notify jobs about new bundle
                        //
                        // NOTE: you could create metadata (e.g. access list) about the bundle here
                        // or within each job
                        let Bundle { id, txs, block_num, .. } = bundle;
                        let _ = incoming.send((id, block_num, BundleCompact(txs)));
                    }
                    Some(expired) = bundle_expirations.next() => {
                        // notify jobs about expired bundle
                        let _ = invalidated.send(expired.into_inner());
                    }
                    Some(event) = state_events.recv() => {
                        // maintain the bundle pool based on state events. notify jobs about
                        // invalidated bundles.
                        let removed = bundle_pool.lock().unwrap().maintain(event);
                        for bundle in removed {
                            let _ = invalidated.send(bundle);
                        }
                    }
                }
            }
        });
    }
}

impl<Client, Pool> PayloadJobGenerator for Builder<Client, Pool>
where
    Client: StateProviderFactory + BlockReaderIdExt + 'static,
    Pool: TransactionPool + 'static,
{
    type Job = Job<Client, Pool>;

    fn new_payload_job(
        &self,
        attributes: PayloadBuilderAttributes,
    ) -> Result<Self::Job, PayloadBuilderError> {
        // retrieve the latest block
        let latest = self
            .client
            .latest_header()?
            .ok_or_else(|| PayloadBuilderError::MissingParentBlock(attributes.parent))?;

        // only build on the latest block
        if attributes.parent != latest.hash() {
            return Err(PayloadBuilderError::Internal(RethError::Custom(
                "must build on latest block".into(),
            )));
        }

        let attributes = PayloadAttributes {
            inner: attributes,
            extra_data: self.config.extra_data,
            wallet: self.config.wallet.clone(),
        };

        let parent = Arc::new(latest.header.seal_slow());
        let config = JobConfig {
            chain: Arc::clone(&self.chain),
            parent,
            attributes,
        };

        // collect eligible bundles from the pool
        //
        // NOTE: it may make more sense to use `attributes.timestamp` here in call to `eligible`
        let bundles = self
            .bundle_pool
            .lock()
            .unwrap()
            .eligible(config.parent.number, SystemTime::now());

        let incoming = BroadcastStream::new(self.incoming.subscribe()).fuse();
        let invalidated = BroadcastStream::new(self.invalidated.subscribe()).fuse();

        Ok(Job::new(
            config,
            Arc::clone(&self.client),
            Arc::clone(&self.pool),
            bundles.into_iter(),
            incoming,
            invalidated,
        ))
    }
}

fn build<Client, P, I>(
    config: JobConfig,
    client: Arc<Client>,
    pool: P,
    bundles: I,
) -> Result<Payload, PayloadBuilderError>
where
    Client: StateProviderFactory,
    P: TransactionPool,
    I: Iterator<Item = (BundleId, BundleCompact)>,
{
    let state = client.state_by_block_hash(config.parent.hash)?;
    let state = State::new(state);
    build_on_state(config, state, pool, bundles)
}

fn build_on_state<S, P, I>(
    config: JobConfig,
    state: State<S>,
    pool: P,
    bundles: I,
) -> Result<Payload, PayloadBuilderError>
where
    S: StateProvider,
    P: TransactionPool,
    I: Iterator<Item = (BundleId, BundleCompact)>,
{
    let state = Arc::new(state);
    let mut db = CacheDB::new(Arc::clone(&state));

    let mut post_state = PostState::default();

    let (cfg_env, mut block_env) = config
        .attributes
        .inner
        .cfg_and_block_env(&config.chain, &config.parent);

    // mark the builder as the coinbase in the block env
    block_env.coinbase = config.attributes.wallet.address().into();

    let block_num = block_env.number.to::<u64>();
    let base_fee = block_env.basefee.to::<u64>();
    let block_gas_limit: u64 = block_env.gas_limit.try_into().unwrap_or(u64::MAX);

    // reserve gas for end-of-block proposer payment
    const PROPOSER_PAYMENT_GAS_ALLOWANCE: u64 = 21000;
    let execution_gas_limit = block_gas_limit - PROPOSER_PAYMENT_GAS_ALLOWANCE;

    let mut coinbase_payment = U256::ZERO;
    let mut cumulative_gas_used = 0;
    let mut txs = Vec::new();
    let mut bundle_ids = HashSet::new();

    // execute bundles
    for (id, bundle) in bundles {
        // check gas for entire bundle
        let bundle_gas_limit: u64 = bundle.0.iter().map(|tx| tx.gas_limit()).sum();
        if cumulative_gas_used + bundle_gas_limit > execution_gas_limit {
            continue;
        }

        // clone the database, so that if the execution fails, then we can keep the state of the
        // database as if the execution was never attempted. currently, there is no way to roll
        // back the database state if the execution fails part-way through.
        //
        // NOTE: we will be able to refactor to do rollbacks after the following is merged:
        // https://github.com/paradigmxyz/reth/pull/3512
        let mut tmp_db = db.clone();

        let mut bundle = bundle.0;
        let execution = execute(
            &mut tmp_db,
            &cfg_env,
            &block_env,
            cumulative_gas_used,
            bundle.clone().into_iter(),
        );
        match execution {
            Ok(execution) => {
                coinbase_payment += execution.coinbase_payment;
                cumulative_gas_used = execution.cumulative_gas_used;
                txs.append(&mut bundle);
                post_state.extend(execution.post_state);

                db = tmp_db;
            }
            Err(_) => continue,
        }

        // add bundle to set of executed bundles
        bundle_ids.insert(id);
    }

    // execute transactions from mempool
    //
    // TODO: support more sophisticated mixtures of bundles and transactions
    let mut mempool_txs = pool.best_transactions_with_base_fee(base_fee);
    while let Some(tx) = mempool_txs.next() {
        // check gas
        if cumulative_gas_used + tx.gas_limit() > execution_gas_limit {
            continue;
        }

        let recovered_tx = tx.to_recovered_transaction();

        // NOTE: we do not need to clone the DB here as we do for bundle execution
        let execution = execute(
            &mut db,
            &cfg_env,
            &block_env,
            cumulative_gas_used,
            Some(recovered_tx.clone()).into_iter(),
        );
        match execution {
            Ok(execution) => {
                coinbase_payment += execution.coinbase_payment;
                cumulative_gas_used = execution.cumulative_gas_used;
                txs.push(recovered_tx);
                post_state.extend(execution.post_state);
            }
            // if we have any transaction error other than the nonce being too low, then we mark
            // the transaction invalid
            Err(EVMError::Transaction(err)) => {
                if !matches!(err, InvalidTransaction::NonceTooLow { .. }) {
                    mempool_txs.mark_invalid(&tx);
                }
            }
            // treat any other errors as fatal
            Err(err) => return Err(PayloadBuilderError::EvmExecutionError(err)),
        }
    }

    // construct payment to proposer fee recipient.
    //
    // NOTE: we give the entire coinbase payment to the proposer, except for the gas that we need
    // to execute the transaction. if the coinbase payment cannot cover the gas cost to pay the
    // proposer, then we do not do any payment.
    let builder_acct = db
        .basic(block_env.coinbase)?
        .expect("builder account exists");
    let nonce = builder_acct.nonce;
    let payment_tx_gas_cost = block_env.basefee * U256::from(PROPOSER_PAYMENT_GAS_ALLOWANCE);
    let proposer_payment = coinbase_payment.saturating_sub(payment_tx_gas_cost);
    if proposer_payment > U256::ZERO {
        let payment_tx = proposer_payment_tx(
            &config.attributes.wallet,
            nonce,
            base_fee,
            cfg_env.chain_id.to::<u64>(),
            &config.attributes.inner.suggested_fee_recipient,
            proposer_payment,
        );

        // execute payment to proposer fee recipient
        //
        // if the payment transaction fails, then the entire payload build fails
        let execution = execute(
            &mut db,
            &cfg_env,
            &block_env,
            cumulative_gas_used,
            Some(payment_tx.clone()).into_iter(),
        )
        .map_err(PayloadBuilderError::EvmExecutionError)?;
        cumulative_gas_used = execution.cumulative_gas_used;
        txs.push(payment_tx);
        post_state.extend(execution.post_state);
    }

    // NOTE: here we assume post-shanghai
    let balance_increments = post_block_withdrawals_balance_increments(
        &config.chain,
        config.attributes.inner.timestamp,
        &config.attributes.inner.withdrawals,
    );
    for (address, increment) in balance_increments {
        increment_account_balance(&mut db, &mut post_state, block_num, address, increment)?;
    }

    let block = package_block(
        state.state(),
        &config.attributes.inner,
        config.attributes.extra_data,
        &block_env,
        txs.into_iter().map(|tx| tx.into_signed()).collect(),
        post_state,
        cumulative_gas_used,
    )?;

    let payload = BuiltPayload::new(config.attributes.inner.id, block, proposer_payment);
    let payload = Payload {
        inner: Arc::new(payload),
        bundles: bundle_ids,
    };

    Ok(payload)
}

#[derive(Clone, Debug)]
struct Execution {
    post_state: PostState,
    cumulative_gas_used: u64,
    coinbase_payment: U256,
}

fn execute<S, I>(
    db: &mut CacheDB<Arc<State<S>>>,
    cfg_env: &CfgEnv,
    block_env: &BlockEnv,
    mut cumulative_gas_used: u64,
    txs: I,
) -> Result<Execution, EVMError<RethError>>
where
    S: StateProvider,
    I: Iterator<Item = TransactionSignedEcRecovered>,
{
    let block_num = block_env.number.to::<u64>();

    // determine the initial balance of the account at the coinbase address
    let coinbase_acct = db.basic(block_env.coinbase).map_err(EVMError::Database)?;
    let initial_coinbase_balance = coinbase_acct.map_or(U256::ZERO, |acct| acct.balance);

    let mut post_state = PostState::default();

    for tx in txs {
        // construct EVM
        let tx_env = tx_env_with_recovered(&tx);
        let env = Env {
            cfg: cfg_env.clone(),
            block: block_env.clone(),
            tx: tx_env.clone(),
        };
        let mut evm = EVM::with_env(env);
        evm.database(&mut *db);

        // execute transaction
        let ResultAndState { result, state } = evm.transact()?;

        // commit changes to DB and post state
        commit_state_changes(db, &mut post_state, block_num, state, true);

        cumulative_gas_used += result.gas_used();

        post_state.add_receipt(
            block_num,
            Receipt {
                tx_type: tx.tx_type(),
                success: result.is_success(),
                cumulative_gas_used,
                logs: result.logs().into_iter().map(into_reth_log).collect(),
            },
        );
    }

    // compute the coinbase payment
    let coinbase_payment =
        compute_coinbase_payment(&block_env.coinbase, initial_coinbase_balance, &post_state);

    Ok(Execution {
        post_state,
        cumulative_gas_used,
        coinbase_payment,
    })
}

fn package_block<S: StateProvider>(
    state: S,
    attributes: &PayloadBuilderAttributes,
    extra_data: u128,
    block_env: &BlockEnv,
    txs: Vec<TransactionSigned>,
    post_state: PostState,
    cumulative_gas_used: u64,
) -> Result<SealedBlock, PayloadBuilderError> {
    let base_fee = block_env.basefee.to::<u64>();
    let block_num = block_env.number.to::<u64>();
    let block_gas_limit: u64 = block_env.gas_limit.try_into().unwrap_or(u64::MAX);

    // compute accumulators
    let receipts_root = post_state.receipts_root(block_num);
    let logs_bloom = post_state.logs_bloom(block_num);
    let transactions_root = proofs::calculate_transaction_root(&txs);
    let withdrawals_root = proofs::calculate_withdrawals_root(&attributes.withdrawals);
    let state_root = state.state_root(post_state)?;

    let header = Header {
        parent_hash: attributes.parent,
        ommers_hash: EMPTY_OMMER_ROOT,
        beneficiary: block_env.coinbase,
        state_root,
        transactions_root,
        receipts_root,
        withdrawals_root: Some(withdrawals_root),
        logs_bloom,
        difficulty: U256::ZERO,
        number: block_num,
        gas_limit: block_gas_limit,
        gas_used: cumulative_gas_used,
        timestamp: attributes.timestamp,
        mix_hash: attributes.prev_randao,
        nonce: BEACON_NONCE,
        base_fee_per_gas: Some(base_fee),
        blob_gas_used: None,
        excess_blob_gas: None,
        extra_data: extra_data.to_le_bytes().into(),
    };

    let block = Block {
        header,
        body: txs,
        ommers: vec![],
        withdrawals: Some(attributes.withdrawals.clone()),
    };
    Ok(block.seal_slow())
}

/// Computes the payment to `coinbase` based on `initial_balance` and `post_state`.
///
/// NOTE: If the ending balance is less than `initial_balance`, then we define the payment as zero.
/// If the account has been deleted, then we define the payment as zero. If the account was not
/// modified, then the payment will be zero.
fn compute_coinbase_payment(
    coinbase: &B160,
    initial_balance: U256,
    post_state: &PostState,
) -> U256 {
    match post_state.account(coinbase) {
        Some(Some(acct)) => acct.balance.saturating_sub(initial_balance),
        Some(None) => U256::ZERO,
        None => U256::ZERO,
    }
}

/// Constructs a transfer transaction to pay `amount` to `proposer`.
fn proposer_payment_tx(
    wallet: &LocalWallet,
    nonce: u64,
    base_fee: u64,
    chain_id: u64,
    proposer: &B160,
    amount: U256,
) -> TransactionSignedEcRecovered {
    let tx = Eip1559TransactionRequest::new()
        .from(wallet.address())
        .to(NameOrAddress::Address(ethers::types::H160::from_slice(
            proposer.as_bytes(),
        )))
        .gas(21000)
        .max_fee_per_gas(base_fee)
        .max_priority_fee_per_gas(0)
        .value(amount)
        .data(EthersBytes::default())
        .access_list(AccessList::default())
        .nonce(nonce)
        .chain_id(chain_id);
    let tx = TypedTransaction::Eip1559(tx);
    let signature = wallet.sign_transaction_sync(&tx).expect("can sign tx");
    let tx_encoded = tx.rlp_signed(&signature);
    let tx = TransactionSigned::decode_enveloped(Bytes::from(tx_encoded.as_ref()))
        .expect("can decode tx");
    tx.into_ecrecovered().expect("can recover tx signer")
}

#[cfg(test)]
mod tests {
    use super::*;

    use ethers::{
        signers::{LocalWallet, Signer},
        types::{
            transaction::eip2718::TypedTransaction, Eip1559TransactionRequest, NameOrAddress,
            H160 as EthersAddress,
        },
    };
    use reth_primitives::{Address, Bytes, TxType};
    use reth_provider::test_utils::{ExtendedAccount, MockEthProvider};
    use reth_revm::revm::primitives::{specification::SpecId, B256};

    const TRANSFER_GAS_LIMIT: u64 = 21000;

    fn env(coinbase: Address, basefee: U256) -> (CfgEnv, BlockEnv) {
        let cfg_env = CfgEnv {
            chain_id: U256::from(1),
            spec_id: SpecId::CANCUN,
            ..Default::default()
        };
        let block_env = BlockEnv {
            number: U256::ZERO,
            coinbase,
            timestamp: U256::ZERO,
            difficulty: U256::ZERO,
            prevrandao: Some(B256::random()),
            basefee,
            gas_limit: U256::from(15000000),
        };

        (cfg_env, block_env)
    }

    fn tx(
        from: &LocalWallet,
        to: EthersAddress,
        gas_limit: u64,
        max_fee_per_gas: u64,
        max_priority_fee_per_gas: u64,
        value: u64,
        nonce: u64,
    ) -> TransactionSignedEcRecovered {
        let tx = Eip1559TransactionRequest::new()
            .from(from.address())
            .to(NameOrAddress::Address(to))
            .gas(gas_limit)
            .max_fee_per_gas(max_fee_per_gas)
            .max_priority_fee_per_gas(max_priority_fee_per_gas)
            .value(value)
            .data(ethers::types::Bytes::default())
            .access_list(ethers::types::transaction::eip2930::AccessList::default())
            .nonce(nonce)
            .chain_id(from.chain_id());
        let tx = TypedTransaction::Eip1559(tx);
        let signature = from.sign_transaction_sync(&tx).expect("can sign tx");
        let tx_encoded = tx.rlp_signed(&signature);
        let tx = TransactionSigned::decode_enveloped(Bytes::from(tx_encoded.as_ref()))
            .expect("can decode tx");
        tx.into_ecrecovered().expect("can recover tx signer")
    }

    #[test]
    fn execute_transfer() {
        let state = MockEthProvider::default();

        // add sender account to state
        let sender_wallet = LocalWallet::new(&mut rand::thread_rng());
        let initial_sender_balance = 10000000;
        let sender_nonce = 0;
        let sender_account = ExtendedAccount::new(sender_nonce, U256::from(initial_sender_balance));
        state.add_account(sender_wallet.address().into(), sender_account);

        let state = State::new(state);
        let mut db = CacheDB::new(Arc::new(state));

        // builder will be the coinbase (i.e. beneficiary)
        let builder_wallet = LocalWallet::new(&mut rand::thread_rng());

        let (cfg_env, block_env) = env(builder_wallet.address().into(), U256::ZERO);

        let receiver_wallet = LocalWallet::new(&mut rand::thread_rng());
        let transfer_amount = 100;
        let max_priority_fee = 100;
        let max_fee = block_env.basefee.to::<u64>() + max_priority_fee;

        // construct the transfer transaction for execution
<<<<<<< HEAD
        let tx = Eip1559TransactionRequest::new()
            .from(sender_wallet.address())
            .to(receiver_wallet.address())
            .gas(tx_gas_limit)
            .max_fee_per_gas(max_fee)
            .max_priority_fee_per_gas(max_priority_fee)
            .value(transfer_amount)
            .data(EthersBytes::default())
            .access_list(AccessList::default())
            .nonce(sender_nonce)
            .chain_id(cfg_env.chain_id.to::<u64>());
        let tx = TypedTransaction::Eip1559(tx);
        let signature = sender_wallet
            .sign_transaction_sync(&tx)
            .expect("can sign tx");
        let tx_encoded = tx.rlp_signed(&signature);
        let tx = TransactionSigned::decode_enveloped(Bytes::from(tx_encoded.as_ref()))
            .expect("can decode tx");
        let tx = tx.into_ecrecovered().expect("can recover tx signer");
=======
        let transfer_tx = tx(
            &sender_wallet,
            receiver_wallet.address(),
            TRANSFER_GAS_LIMIT,
            max_fee,
            max_priority_fee,
            transfer_amount,
            sender_nonce,
        );
>>>>>>> 30bd6c88

        // execute the transfer transaction
        let execution = execute(
            &mut db,
            &cfg_env,
            &block_env,
            0,
            Some(transfer_tx).into_iter(),
        )
        .expect("execution doesn't fail");
        let Execution {
            post_state,
            cumulative_gas_used,
            coinbase_payment,
        } = execution;

        // expected gas usage is the transfer transaction's gas limit
        let expected_cumulative_gas_used = TRANSFER_GAS_LIMIT;

        // check post state contains transaction receipt
        let receipt = post_state
            .receipts(block_env.number.to::<u64>())
            .first()
            .expect("post state contains receipt");
        assert!(receipt.success);
        assert_eq!(receipt.tx_type, TxType::EIP1559);
        assert_eq!(receipt.cumulative_gas_used, expected_cumulative_gas_used);

        // check post-execution sender balance
        let sender_account = post_state
            .account(&Address::from(sender_wallet.address()))
            .expect("sender account touched")
            .expect("sender account not destroyed");
        let expected_sender_balance =
            initial_sender_balance - transfer_amount - (max_fee * receipt.cumulative_gas_used);
        assert_eq!(sender_account.balance, U256::from(expected_sender_balance));

        // check post-execution receiver balance
        let receiver_account = post_state
            .account(&Address::from(receiver_wallet.address()))
            .expect("receiver account touched")
            .expect("receiver account not destroyed");
        assert_eq!(receiver_account.balance, U256::from(transfer_amount));

        // check gas usage
        assert_eq!(cumulative_gas_used, expected_cumulative_gas_used);

        // check coinbase payment
        let expected_coinbase_payment = cumulative_gas_used * max_priority_fee;
        let builder_account = post_state
            .account(&Address::from(builder_wallet.address()))
            .expect("builder account touched")
            .expect("builder account not destroyed");
        assert_eq!(
            builder_account.balance,
            U256::from(expected_coinbase_payment)
        );
        assert_eq!(coinbase_payment, U256::from(expected_coinbase_payment));
    }

    #[test]
    fn execute_coinbase_transfer() {
        let state = MockEthProvider::default();

        // populate coinbase transfer smart contract in the DB
        //
        // h/t lightclient: https://github.com/lightclient/sendall
        let contract_addr = Address::random();
        let bytecode = vec![0x5f, 0x5f, 0x5f, 0x5f, 0x47, 0x41, 0x5a, 0xf1, 0x00];
        let contract_acct = ExtendedAccount::new(0, U256::ZERO).with_bytecode(bytecode.into());
        state.add_account(contract_addr, contract_acct);

        // add caller account to state
        let sender_wallet = LocalWallet::new(&mut rand::thread_rng());
        let initial_sender_balance = 10000000;
        let sender_nonce = 0;
        let sender_account = ExtendedAccount::new(sender_nonce, U256::from(initial_sender_balance));
        state.add_account(sender_wallet.address().into(), sender_account);

        let state = State::new(state);
        let mut db = CacheDB::new(Arc::new(state));

        // builder will be the coinbase (i.e. beneficiary)
        let builder_wallet = LocalWallet::new(&mut rand::thread_rng());

        let (cfg_env, block_env) = env(builder_wallet.address().into(), U256::ZERO);

        let tx_value = 100;
        let tx_gas_limit = 84000;
        let max_priority_fee = 100;
        let max_fee = block_env.basefee.to::<u64>() + max_priority_fee;

<<<<<<< HEAD
        // construct the transfer transaction for execution
        let tx = Eip1559TransactionRequest::new()
            .from(sender_wallet.address())
            .to(NameOrAddress::Address(ethers::types::H160::from(
                contract_addr,
            )))
            .gas(tx_gas_limit)
            .max_fee_per_gas(max_fee)
            .max_priority_fee_per_gas(max_priority_fee)
            .value(tx_value)
            .data(EthersBytes::default())
            .access_list(AccessList::default())
            .nonce(sender_nonce)
            .chain_id(cfg_env.chain_id.to::<u64>());
        let tx = TypedTransaction::Eip1559(tx);
        let signature = sender_wallet
            .sign_transaction_sync(&tx)
            .expect("can sign tx");
        let tx_encoded = tx.rlp_signed(&signature);
        let tx = TransactionSigned::decode_enveloped(Bytes::from(tx_encoded.as_ref()))
            .expect("can decode tx");
        let tx = tx.into_ecrecovered().expect("can recover tx signer");
=======
        // construct the contract call transaction for execution
        let call_tx = tx(
            &sender_wallet,
            EthersAddress(*contract_addr),
            tx_gas_limit,
            max_fee,
            max_priority_fee,
            tx_value,
            sender_nonce,
        );
>>>>>>> 30bd6c88

        let execution = execute(&mut db, &cfg_env, &block_env, 0, Some(call_tx).into_iter())
            .expect("execution doesn't fail");
        let Execution {
            post_state,
            coinbase_payment,
            cumulative_gas_used,
            ..
        } = execution;

        // check coinbase payment
        let expected_coinbase_payment = tx_value + (cumulative_gas_used * max_priority_fee);
        let builder_account = post_state
            .account(&Address::from(builder_wallet.address()))
            .expect("builder account touched")
            .expect("builder account not destroyed");
        assert_eq!(
            builder_account.balance,
            U256::from(expected_coinbase_payment)
        );
        assert_eq!(coinbase_payment, U256::from(expected_coinbase_payment));
    }
}<|MERGE_RESOLUTION|>--- conflicted
+++ resolved
@@ -960,27 +960,6 @@
         let max_fee = block_env.basefee.to::<u64>() + max_priority_fee;
 
         // construct the transfer transaction for execution
-<<<<<<< HEAD
-        let tx = Eip1559TransactionRequest::new()
-            .from(sender_wallet.address())
-            .to(receiver_wallet.address())
-            .gas(tx_gas_limit)
-            .max_fee_per_gas(max_fee)
-            .max_priority_fee_per_gas(max_priority_fee)
-            .value(transfer_amount)
-            .data(EthersBytes::default())
-            .access_list(AccessList::default())
-            .nonce(sender_nonce)
-            .chain_id(cfg_env.chain_id.to::<u64>());
-        let tx = TypedTransaction::Eip1559(tx);
-        let signature = sender_wallet
-            .sign_transaction_sync(&tx)
-            .expect("can sign tx");
-        let tx_encoded = tx.rlp_signed(&signature);
-        let tx = TransactionSigned::decode_enveloped(Bytes::from(tx_encoded.as_ref()))
-            .expect("can decode tx");
-        let tx = tx.into_ecrecovered().expect("can recover tx signer");
-=======
         let transfer_tx = tx(
             &sender_wallet,
             receiver_wallet.address(),
@@ -990,7 +969,6 @@
             transfer_amount,
             sender_nonce,
         );
->>>>>>> 30bd6c88
 
         // execute the transfer transaction
         let execution = execute(
@@ -1083,30 +1061,6 @@
         let max_priority_fee = 100;
         let max_fee = block_env.basefee.to::<u64>() + max_priority_fee;
 
-<<<<<<< HEAD
-        // construct the transfer transaction for execution
-        let tx = Eip1559TransactionRequest::new()
-            .from(sender_wallet.address())
-            .to(NameOrAddress::Address(ethers::types::H160::from(
-                contract_addr,
-            )))
-            .gas(tx_gas_limit)
-            .max_fee_per_gas(max_fee)
-            .max_priority_fee_per_gas(max_priority_fee)
-            .value(tx_value)
-            .data(EthersBytes::default())
-            .access_list(AccessList::default())
-            .nonce(sender_nonce)
-            .chain_id(cfg_env.chain_id.to::<u64>());
-        let tx = TypedTransaction::Eip1559(tx);
-        let signature = sender_wallet
-            .sign_transaction_sync(&tx)
-            .expect("can sign tx");
-        let tx_encoded = tx.rlp_signed(&signature);
-        let tx = TransactionSigned::decode_enveloped(Bytes::from(tx_encoded.as_ref()))
-            .expect("can decode tx");
-        let tx = tx.into_ecrecovered().expect("can recover tx signer");
-=======
         // construct the contract call transaction for execution
         let call_tx = tx(
             &sender_wallet,
@@ -1117,7 +1071,6 @@
             tx_value,
             sender_nonce,
         );
->>>>>>> 30bd6c88
 
         let execution = execute(&mut db, &cfg_env, &block_env, 0, Some(call_tx).into_iter())
             .expect("execution doesn't fail");
